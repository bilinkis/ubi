// SPDX-License-Identifier: MIT
pragma solidity 0.7.3;

import "@openzeppelin/contracts-upgradeable/token/ERC20/ERC20BurnableUpgradeable.sol";
import "@openzeppelin/contracts-upgradeable/token/ERC20/ERC20SnapshotUpgradeable.sol";
import "@openzeppelin/contracts-upgradeable/proxy/Initializable.sol";
import "@openzeppelin/contracts/math/SafeMath.sol";
import "./Humanity.sol";


contract UBI is ForHumans, Initializable, ERC20BurnableUpgradeable, ERC20SnapshotUpgradeable {

  using SafeMath for uint256;

  /* Events */

  /** @dev Emitted when UBI is minted or taken by a reporter.
    *  @param _recipient The accruer of the UBI.
    *  @param _beneficiary The withdrawer or taker.
    *  @param _value The value withdrawn.
    */
  event Mint(
      address indexed _recipient,
      address indexed _beneficiary,
      uint256 _value
  );

  /* Storage */

  /// @dev How many tokens per second will be minted for every valid human.
  uint256 public accruedPerSecond;

  /// @dev The contract's governor.
  address public governor;

<<<<<<< HEAD
  /// @dev Time when the address started accruing tokens.
=======
  /// @dev Store the time when this human started accruing.
>>>>>>> 39a77b44
  mapping(address => uint256) public accruedSince;

  /// @dev Tokens withdrawn
  mapping(address => uint256) public withdrawn;

  /* Modifiers */

  /// @dev Verifies that the sender has ability to modify governed parameters.
  modifier onlyByGovernor() {
    require(governor == msg.sender, "The caller is not the governor.");
    _;
  }

  /** @dev is already accruing token subsidy
  *  @param _human for the address of the human.
  *  @param _accruing if it's actively accruing value.
  */
  modifier isAccruing(address _human, bool _accruing) {
    bool accruing = accruedSince[_human] != 0;
    require(
      accruing == _accruing,
      accruing
        ? "The submission is already accruing UBI."
        : "The submission is not accruing UBI."
    );
    _;
  }

  /* Initalizer */

  /** @dev Constructor.
  *  @param _initialSupply for the UBI coin including all decimals.
  *  @param _name for UBI coin.
  *  @param _symbol for UBI coin ticker.
  *  @param _accruedPerSecond How much of the token is accrued per block.
  *  @param _proofOfHumanity The Proof Of Humanity registry to reference.
  */
  function initialize(uint256 _initialSupply, string memory _name, string memory _symbol, uint256 _accruedPerSecond, IProofOfHumanity _proofOfHumanity) public initializer {
    __Context_init_unchained();
    __ERC20_init_unchained(_name, _symbol);

    accruedPerSecond = _accruedPerSecond;
    proofOfHumanity = _proofOfHumanity;
    governor = msg.sender;

    _mint(msg.sender, _initialSupply);
  }

  /* External */

  /** @dev Universal Basic Income mechanism
  *  @param _human The submission ID.
  */
  function mintAccrued(address _human) external isRegistered(_human, true) isAccruing(_human, true) {
    uint256 newSupply = getAccruedValue(_human);

    withdrawn[_human] += newSupply;

    _mint(_human, newSupply);

    emit Mint(_human, _human, newSupply);
  }

  /** @dev Starts accruing UBI for a registered submission.
  *  @param _human The submission ID.
  */
  function startAccruing(address _human) external isRegistered(_human, true) isAccruing(_human, false) {
    accruedSince[_human] = block.timestamp;
  }

  /** @dev Allows anyone to report a submission that
  *  should no longer receive UBI due to removal from the
  *  Proof Of Humanity registry. The reporter receives any
  *  leftover accrued UBI.
  *  @param _human The submission ID.
  */
  function reportRemoval(address _human) external isRegistered(_human, false) isAccruing(_human, true) {
    uint256 newSupply = getAccruedValue(_human);

    accruedSince[_human] = 0;
    withdrawn[_human] = 0;

    _mint(msg.sender, newSupply);

    emit Mint(_human, msg.sender, newSupply);
  }

  /** @dev Changes `accruedPerSecond` to `_accruedPerSecond`.
  *  @param _accruedPerSecond How much of the token is accrued per block.
  */
  function changeAccruedPerSecond(uint256 _accruedPerSecond) external onlyByGovernor {
    accruedPerSecond = _accruedPerSecond;
  }

  /** @dev Changes `proofOfHumanity` to `_proofOfHumanity`.
  *  @param _proofOfHumanity Registry that meets interface of Proof of Humanity
  */
  function changeProofOfHumanity(IProofOfHumanity _proofOfHumanity) external onlyByGovernor {
    proofOfHumanity = _proofOfHumanity;
  }

  /** @dev External function for Snapshot event emitter only accessible by governor.  */
  function snapshot() external onlyByGovernor returns(uint256) {
    return _snapshot();
  }

  /* Getters */

  /** @dev Calculates how much UBI a submission has available for withdrawal.
  *  @param _human The submission ID.
  *  @return accrued The available UBI for withdrawal.
  */
  function getAccruedValue(address _human) public view returns (uint256 accrued) {
    uint256 totalAccrued = accruedPerSecond.mul(block.timestamp.sub(accruedSince[_human]));

    // If this human does not have started to accrue, or current available balance to withdraw is negative, return 0.
    if (accruedSince[_human] == 0 || withdrawn[_human] >= totalAccrued) return 0;

    else return totalAccrued.sub(withdrawn[_human]);
  }

  /** Overrides */

  /** @dev Overrides with Snapshot mechanisms _beforeTokenTransfer functions.  */
  function _beforeTokenTransfer(address from, address to, uint256 amount) internal virtual override(ERC20Upgradeable, ERC20SnapshotUpgradeable) {
    ERC20SnapshotUpgradeable._beforeTokenTransfer(from, to, amount);
  }
}<|MERGE_RESOLUTION|>--- conflicted
+++ resolved
@@ -33,11 +33,7 @@
   /// @dev The contract's governor.
   address public governor;
 
-<<<<<<< HEAD
-  /// @dev Time when the address started accruing tokens.
-=======
   /// @dev Store the time when this human started accruing.
->>>>>>> 39a77b44
   mapping(address => uint256) public accruedSince;
 
   /// @dev Tokens withdrawn
