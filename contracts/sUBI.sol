--- conflicted
+++ resolved
@@ -373,19 +373,6 @@
       return _maxStreamsAllowed;
     }
 
-    function getTotalDelegatedRate(address _human, uint256 startTime, uint256 stopTime) external override view returns (uint256) {
-      uint256 delegatedRate;
-      for(uint256 i = 0; i < streamIdsOf[_human].length; i++) {
-        uint256 streamId = streamIdsOf[_human][i];
-        Types.Stream memory otherStream = streams[streamId];
-        // If streams overlap subtract the delegated balance from the available ubi per second
-        if(overlapsWith(Math.max(otherStream.accruedSince, otherStream.startTime), otherStream.stopTime, startTime, stopTime)) {
-          delegatedRate = delegatedRate.add(otherStream.ratePerSecond);
-        }
-      }
-      return delegatedRate;
-    }
-
     // function getDelegatedValue(address _sender) public override view returns (uint256){
     //   uint256 delegatedBalance;
     //   for(uint256 i = 0; i < streamIdsOf[_sender].length; i++) {
@@ -401,12 +388,8 @@
       for(uint256 i = 0; i < streamIdsOf[_sender].length; i++) {
         uint256 streamId = streamIdsOf[_sender][i];
         Types.Stream memory otherStream = streams[streamId];
-<<<<<<< HEAD
         // If streams overlap subtract the delegated balance from the available ubi per second
         if(overlapsWith(otherStream.startTime, otherStream.stopTime, startTime, stopTime)) {
-=======
-        if (otherStream.stopTime > block.timestamp){
->>>>>>> c3370dad
           delegatedBalance = delegatedBalance.add(otherStream.ratePerSecond);
         }
       }
